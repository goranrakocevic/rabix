import os
import json
import copy
import hashlib
import logging
import collections

from rabix.common import six
# noinspection PyUnresolvedReferences
from rabix.common.six.moves.urllib import parse as urlparse
from rabix.common.protocol import MAPPINGS
from rabix.common.util import NormDict
from rabix.common.errors import ResourceUnavailable, ValidationError

# requests is not used if installing as sdk-lib.
try:
    import requests
except ImportError:
    requests = None


log = logging.getLogger(__name__)


<<<<<<< HEAD
class JsonLoader(object):
    def __init__(self):
        normalize = lambda url: urlparse.urlsplit(url).geturl()
        self.fetched = NormDict(normalize)
        self.resolved = NormDict(normalize)
        self.resolving = NormDict(normalize)

    def load(self, url):
        base_url = 'file://%s/' % os.path.abspath('.')
        document = self.resolve_ref({'$ref': url}, base_url)
        return self.classify(document)

    def classify(self, document):
        if isinstance(document, list):
            return [self.classify(x) for x in document]
        if isinstance(document, dict):
            new = {k: self.classify(v) for k, v in six.iteritems(document)}
            if '$$type' in new:
                return MAPPINGS[new.pop('$$type')].from_dict(new)
            else:
                return new
        return document
=======
def object_hook(obj, resolve_refs=True, parent_url='.'):
    """ Used as json.load(s) object_hook for {"$type": "<type>", ...} dicts """
    if '$$type' not in obj:
        return obj
    if obj.get('$$type', '').startswith('ref/'):
        return resolve_ref(obj, parent_url) if resolve_refs else obj
    type = obj.pop('$$type')
    return MAPPINGS[type].from_dict(obj)
>>>>>>> f03e3d21

    def resolve_ref(self, obj, base_url):
        url = urlparse.urljoin(base_url, obj['$ref'])
        if url in self.resolved:
            return self.resolved[url]
        if url in self.resolving:
            raise ValidationError('Circular reference for url %s' % url)
        self.resolving[url] = True
        doc_url, pointer = urlparse.urldefrag(url)
        document = self.fetch(doc_url)
        fragment = copy.deepcopy(self.resolve_pointer(document, pointer))
        self.verify_checksum(obj.get('checksum'), fragment)
        result = self.resolve_all(fragment, doc_url)
        self.resolved[url] = result
        del self.resolving[url]
        return result

    def resolve_all(self, document, base_url):
        if isinstance(document, list):
            iterator = enumerate(document)
        elif isinstance(document, dict):
            if '$ref' in document:
                return self.resolve_ref(document, base_url)
            iterator = six.iteritems(document)
        else:
            return document
        for key, val in iterator:
            document[key] = self.resolve_all(val, base_url)
        return document

    def fetch(self, url):
        if url in self.fetched:
            return self.fetched[url]
        split = urlparse.urlsplit(url)
        scheme, path = split.scheme, split.path

        if scheme in ['http', 'https'] and requests:
            resp = requests.get(url)
            try:
                resp.raise_for_status()
            except Exception as e:
                raise ResourceUnavailable(url, cause=e)
            result = resp.json()
        elif scheme == 'file':
            try:
                with open(path) as fp:
                    result = json.load(fp)
            except (OSError, IOError) as e:
                raise ResourceUnavailable(url, cause=e)
        else:
            raise ValueError('Unsupported scheme: %s' % scheme)
        self.fetched[url] = result
        return result

    def verify_checksum(self, checksum, document):
        if not checksum:
            return
        try:
            hash_method, hexdigest = checksum.split('$')
        except ValueError:
            raise ValidationError('Bad checksum format: %s' % checksum)
        if hexdigest != self.checksum(document, hash_method):
            raise ValidationError('Checksum does not match: %s' % checksum)

    def checksum(self, document, method='sha1'):
        if method not in ('md5', 'sha1'):
            raise NotImplementedError(
                'Unsupported hash method: %s' % method
            )
        normalized = json.dumps(document, sort_keys=True, separators=(',', ':'))
        return getattr(hashlib, method)(normalized).hexdigest()

    def resolve_pointer(self, document, pointer):
        parts = urlparse.unquote(pointer.lstrip('/')).split('/') \
            if pointer else []
        for part in parts:
            if isinstance(document, collections.Sequence):
                try:
                    part = int(part)
                except ValueError:
                    pass
            try:
                document = document[part]
            except:
                raise ValueError('Unresolvable JSON pointer: %r' % pointer)
        return document

loader = JsonLoader()


def to_json(obj, fp=None):
    default = lambda o: (o.__json__() if callable(getattr(o, '__json__', None))
                         else six.text_type(o))
    kwargs = dict(default=default, indent=2, sort_keys=True)
    return json.dump(obj, fp, **kwargs) if fp else json.dumps(obj, **kwargs)


def from_url(url):
    return loader.load(url)<|MERGE_RESOLUTION|>--- conflicted
+++ resolved
@@ -22,7 +22,6 @@
 log = logging.getLogger(__name__)
 
 
-<<<<<<< HEAD
 class JsonLoader(object):
     def __init__(self):
         normalize = lambda url: urlparse.urlsplit(url).geturl()
@@ -45,16 +44,6 @@
             else:
                 return new
         return document
-=======
-def object_hook(obj, resolve_refs=True, parent_url='.'):
-    """ Used as json.load(s) object_hook for {"$type": "<type>", ...} dicts """
-    if '$$type' not in obj:
-        return obj
-    if obj.get('$$type', '').startswith('ref/'):
-        return resolve_ref(obj, parent_url) if resolve_refs else obj
-    type = obj.pop('$$type')
-    return MAPPINGS[type].from_dict(obj)
->>>>>>> f03e3d21
 
     def resolve_ref(self, obj, base_url):
         url = urlparse.urljoin(base_url, obj['$ref'])
