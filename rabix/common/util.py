<<<<<<< HEAD
=======
import six
import copy
>>>>>>> efd52722
import signal
import random
import itertools
import json
import collections
import logging

from copy import deepcopy
from os.path import isfile
from rabix import CONFIG

log = logging.getLogger(__name__)

def wrap_in_list(val, *append_these):
    """
    >>> wrap_in_list(1, 2)
    [1, 2]
    >>> wrap_in_list([1, 2], 3, 4)
    [1, 2, 3, 4]
    >>> wrap_in_list([1, 2], [3, 4])
    [1, 2, [3, 4]]
    """
    wrapped = val if isinstance(val, list) else [val]
    return wrapped + list(append_these)


def import_name(name):
    name = str(name)
    if '.' not in name:
        return __import__(name)
    chunks = name.split('.')
    var_name = chunks[-1]
    module_name = '.'.join(chunks[:-1])
    fromlist = chunks[:-2] if len(chunks) > 2 else []
    module = __import__(module_name, fromlist=fromlist)
    if not hasattr(module, var_name):
        raise ImportError('%s not found in %s' % (var_name, module_name))
    return getattr(module, var_name)


def update_dict(cfg, new_cfg):
    for key, val in new_cfg.iteritems():
        t = cfg
        if '.' in key:
            for k in key.split('.'):
                if k == key.split('.')[-1]:
                    if isinstance(val, collections.Mapping):
                        t = t.setdefault(k, {})
                        update_dict(t, new_cfg[key])
                    else:
                        t[k] = val
                else:
                    if not isinstance(t.get(k), collections.Mapping):
                        t[k] = {}
                    t = t.setdefault(k, {})
        else:
            if isinstance(val, collections.Mapping):
                t = t.setdefault(key, {})
                update_dict(t, new_cfg[key])
            else:
                t[key] = val


def update_config(cfg=CONFIG, path='config.json'):
    if isfile(path):
        with open(path) as f:
            try:
                f_cfg = json.load(f)
            except ValueError, e:
                log.info('Invalid json %s: %s', path, e)
            else:
                update_dict(cfg, f_cfg)
    else:
        log.info('Invalid path: %s', path)


class DotAccessDict(dict):
    def __getattr__(self, item):
        return self.get(item, None)

    def __setattr__(self, key, value):
        self[key] = value

    def __copy__(self):
        return self.__class__(self)

    def __deepcopy__(self, memo):
        return self.__class__(copy.deepcopy(dict(self), memo))


def intersect_dicts(d1, d2):
    """
    >>> intersect_dicts({'a': 1, 'b': 2}, {'a': 1, 'b': 3})
    {'a': 1}
    >>> intersect_dicts({'a': 1, 'b': 2}, {'a': 0})
    {}
    """
    return {k: v for k, v in six.iteritems(d1) if v == d2.get(k)}


class SignalContextProcessor(object):
    def __init__(self, handler, *signals):
        self.handler = handler
        self.signals = signals
        self.old_handlers = {}

    def __enter__(self):
        self.old_handlers = {
            sig: signal.signal(sig, self.handler) for sig in self.signals
        }

    def __exit__(self, *_):
        for sig in self.signals:
            signal.signal(sig, self.old_handlers[sig])

handle_signal = SignalContextProcessor


def get_import_name(cls):
    return '.'.join([cls.__module__, cls.__name__])


def rnd_name(syllables=5):
    return ''.join(itertools.chain(*zip(
        (random.choice('bcdfghjklmnpqrstvwxz') for _ in range(syllables)),
        (random.choice('aeiou') for _ in range(syllables)))))<|MERGE_RESOLUTION|>--- conflicted
+++ resolved
@@ -1,8 +1,5 @@
-<<<<<<< HEAD
-=======
 import six
 import copy
->>>>>>> efd52722
 import signal
 import random
 import itertools
@@ -10,7 +7,6 @@
 import collections
 import logging
 
-from copy import deepcopy
 from os.path import isfile
 from rabix import CONFIG
 
