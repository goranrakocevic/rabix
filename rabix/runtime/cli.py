--- conflicted
+++ resolved
@@ -1,44 +1,27 @@
 from __future__ import print_function
 
-import os
 import sys
 import logging
 
 from docopt import docopt, DocoptExit
 from rabix import VERSION
+from rabix.common.util import rnd_name
 from rabix.runtime import from_url
 from rabix.runtime.scheduler import SequentialScheduler, RunJob, InstallJob
 
 log = logging.getLogger(__name__)
 
 
-USAGE_TEMPLATE = """Usage:
-cli.py run {run_args}
-cli.py install <ref>
+USAGE_TPL = """Usage:
+rabix run {run_args}
+rabix install <pipeline.json>
 
 Options:
 -h --help        Display this message.
 --version        Print version to standard output and quit.
-<ref>            Path to JSON tool or pipeline description.
 {options}
 """
-
-DEFAULT_TEMPLATE_ARGS = {'run_args': '<pipeline.json> [-- <pipeline_args>...]',
-                         'options': '<pipeline.json>  Path to a JSON file describing a pipeline.'}
-
-
-def load_pipeline(path):
-    """
-    Takes a string path and returns a pipeline object obtained by parsing
-    the JSON file indicated by the path
-    """
-    if '://' in path:
-        print('Currently can only use local pipeline files')
-        sys.exit(1)
-    if not os.path.isfile(path):
-        print('Not a file', path)
-        sys.exit(1)
-    return from_url(path)
+USAGE = USAGE_TPL.format(run_args='<pipeline.json>', options='')
 
 
 def make_pipeline_usage_string(pipeline, path):
@@ -49,139 +32,44 @@
     """
     inputs = pipeline.get_inputs()
 
-    usage_str = " -- "
-    options = "\nPipelne options:\n"
-    for i in inputs.keys():
-        arg = "--" + i + "=" + (i + "_file").upper()
-        arg += "..." if inputs[i]["list"] else ""
-        usage_str += arg + " " if inputs[i]["required"] else "[" + arg + "] "
-        options += '{0: <40}'.format(arg) + inputs[i]["description"] + "\n"
-    pipeline_docstring = {'run_args': path + usage_str,
-                          'options': options}
-    USAGE_TEMPLATE.replace("run <pipeline.json>", "run " + path) + " "
-    return USAGE_TEMPLATE.format(**pipeline_docstring)
+    usage_str = " "
+    options = "\nInputs:\n"
+    for inp_id, inp_details in inputs.iteritems():
+        arg = "--" + inp_id + "=" + (inp_id + "_file").upper()
+        arg += "..." if inp_details["list"] else ""
+        usage_str += arg + " " if inp_details["required"] else "[" + arg + "] "
+        options += '{0: <40}'.format(arg) + inp_details["description"] + "\n"
+    docstring_args = {'run_args': path + usage_str, 'options': options}
+    return USAGE_TPL.replace("rabix install <pipeline.json>\n", "").format(**docstring_args)
 
 
-def parse(argv=None):
-    """
-    Read the array of command line arguments and determine if
-    the user is requesting info about the pipeline or
-    just wants to run the pipeline or wants to do something else.
-    """
-    args = docopt(USAGE_TEMPLATE.format(**DEFAULT_TEMPLATE_ARGS), argv=argv, version=VERSION)
-
-    if args["run"]:
-        pipeline_path = args['<pipeline.json>']
-        pipeline = load_pipeline(pipeline_path)
-        pipeline_args = args.get("<pipeline_args>")
-        pipeline_usage = make_pipeline_usage_string(pipeline, pipeline_path)
-        if not pipeline_args:
-            # user requests info about the pipeline
-            print(pipeline_usage)
-        else:
-            pipeline_args = docopt(pipeline_usage, argv=argv)
-            run(pipeline, pipeline_args)
-    elif args["install"]:
-        ref = args['<ref>']
-        # TODO: make it work for individual tools
-        pipeline = load_pipeline(ref)
-        install(pipeline)
+def run():
+    path = sys.argv[2]
+    pipeline = from_url(path)
+    args = docopt(make_pipeline_usage_string(pipeline, path), version=VERSION)
+    inputs = {i[len('--'):]: args[i] for i in args if i.startswith('--')}
+    SequentialScheduler().submit(RunJob(rnd_name(), pipeline, inputs=inputs)).run()
 
 
-def run(pipeline, args):
-    inputs = {}
-    for i in args:
-        if i.startswith('--'):
-            inputs[i[2:]] = args[i]
-    graph = JobGraph.from_pipeline(pipeline, runner_map=RUNNER_MAP)
-    try:
-        graph.simple_run(inputs, before_job=before_job, after_job=after_job)
-    except RunFailed, e:
-        print('Failed: %s' % e)
-        raise e
-    finally:
-        present_outputs(graph.get_outputs())
-
-
-<<<<<<< HEAD
-    def __init__(self):
-        self._pipeline = None
-
-    def _load_pipeline(self, path):
-        """
-        Takes a string path and returns a pipeline object obtained by parsing
-        the JSON file indicated by the path
-        """
-        if self._pipeline:
-            return self._pipeline
-        if '://' in path:
-            print 'Currently can only use local pipeline files'
-            sys.exit(1)
-        if not os.path.isfile(path):
-            print 'Not a file', path
-            sys.exit(1)
-        self._pipeline = from_url(path)
-        return self._pipeline
-
-    def _make_pipeline_usage_string(self, pipeline_path):
-        """
-        Takes a pipeline path string and returns the usage string for it.
-        As this is the usage string for a given pipeline, <pipeline.json>
-        is replaced with the actual pipeline (for the 'run' cmd)
-        """
-        pipeline = self._load_pipeline(pipeline_path)
-        inputs = pipeline.get_inputs()
-        usage_str = self.usage_string.replace("run <pipeline.json>", "run " + pipeline_path) + " "
-        usage_str = usage_str.replace("cli.py install <pipeline.json>\n", "")
-        options = "\n\nOptions:\n"
-        for i in inputs.keys():
-            arg = "--" + i + "=" + (i + "_file").upper()
-            usage_str += arg if inputs[i]["required"] else "[" + arg + "]"
-            usage_str += "... " if inputs[i]["list"] else " "
-            options += '{0: <40}'.format(arg) + inputs[i]["description"] + "\n"
-        usage_str += options
-        return usage_str
-
-    def parse(self, argv=None):
-        """
-        Read the array of command line arguments and determine if
-        the user is requesting info about the pipeline or
-        just wants to run the pipeline or wants to do something else.
-        """
-        argv = argv if argv else sys.argv[1:]
-        try:
-            args = docopt(self.usage_string, argv=argv)
-            if args["run"] and args["<pipeline.json>"]:
-                # user requests info about the pipeline
-                print self._make_pipeline_usage_string(args["<pipeline.json>"])
-            if args["install"]:
-                pipeline = self._load_pipeline(args["<pipeline.json>"])
-                SequentialScheduler().submit(InstallJob('INSTALL', pipeline)).run()
-        except DocoptExit as e:
-            # user is attempting to run the pipeline
-            if len(argv) > 2 and argv[0] == "run":
-                args = docopt(self._make_pipeline_usage_string(argv[1]), argv=argv)
-                inputs = {}
-                for i in args:
-                    if i.startswith('--'):
-                        inputs[i[2:]] = args[i]
-                try:
-                    SequentialScheduler().submit(RunJob('RUN', self._load_pipeline(argv[1]), inputs=inputs)).run()
-                except Exception, e:
-                    print 'Failed: %s' % e
-                    raise e
-            else:
-                raise e
-=======
 def install(pipeline):
-    graph = JobGraph.from_pipeline(pipeline, runner_map=RUNNER_MAP)
-    graph.install_tools()
->>>>>>> 219d92f0
+    SequentialScheduler().submit(InstallJob(rnd_name(), pipeline)).run()
 
 
 def main():
     logging.basicConfig(level=logging.DEBUG)
-    parse()
+    try:
+        args = docopt(USAGE, version=VERSION)
+    except DocoptExit:
+        if len(sys.argv) > 3:
+            return run()
+        print(USAGE)
+        return
+    if args["run"]:
+        pipeline_path = args['<pipeline.json>']
+        pipeline = from_url(pipeline_path)
+        print(make_pipeline_usage_string(pipeline, pipeline_path))
+    elif args["install"]:
+        install(from_url(args['<pipeline.json>']))
 
 
 if __name__ == '__main__':
