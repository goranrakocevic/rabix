--- conflicted
+++ resolved
@@ -40,7 +40,6 @@
     def __call__(self):
         return self.run_and_wait(raise_errors=True)
 
-<<<<<<< HEAD
     @classmethod
     def transform_input(cls, inp):
         return map(os.path.abspath, inp)
@@ -48,10 +47,9 @@
     @classmethod
     def transform_output(cls, out):
         return map(os.path.abspath, out)
-=======
+
     def install_tool(self):
         pass
->>>>>>> 8dda997e
 
 
 class DockerRunner(BaseRunner):
@@ -108,7 +106,6 @@
             result.outputs[k] = v
         return result
 
-<<<<<<< HEAD
     @classmethod
     def transform_input(cls, inp):
         cwd = os.path.abspath('.') + '/'
@@ -116,7 +113,7 @@
             if not i.startswith(cwd):
                 raise ValueError('Inputs and outputs must be passed as absolute paths. Got %s' % i)
         return [os.path.join(MOUNT_POINT, i[len(cwd):]) for i in inp]
-=======
+
     def install_tool(self):
         image = get_image(self.docker_client, self.image_repo, self.image_tag)
         self.image_id = image['Id']
@@ -126,7 +123,6 @@
         if self._docker_client is None:
             self._docker_client = docker.Client(os.environ.get('DOCKER_HOST'))
         return self._docker_client
->>>>>>> 8dda997e
 
 
 class InputRunner(BaseRunner):
