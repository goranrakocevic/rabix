__version__ = '0.4.0'

CONFIG = {
    'engine': {
        'class': 'rabix.runtime.engine.base.MultiprocessingEngine',
        'ram_mb': 2 * 1024,
    },
    'runners': {
        'InputTask': 'rabix.runtime.builtins.io.InputRunner',
        'OutputTask': 'rabix.runtime.tasks.Runner',
        'AppInstallTask': {
            'app/mock/python': 'rabix.runtime.tasks.Runner',
            'app/tool/docker': 'rabix.runtime.builtins.dockr.'
                               'DockerAppInstaller',
            'app/tool/docker-wrapper': 'rabix.runtime.builtins.dockr.'
                                       'DockerAppInstaller',
        },
        'PipelineStepTask': {
            'app/mock/python': 'rabix.runtime.builtins.mocks.MockRunner',
            'app/tool/docker': 'rabix.runtime.builtins.dockr.DockerRunner',
            'app/tool/docker-wrapper': 'rabix.runtime.builtins.dockr.'
                                       'DockerWrapperRunner',
        }
    },
    'docker': {},
    'nodes': [{'node_id': 'some-id', 'ram_mb': 2 * 1024, 'cpu': 1}],
    'redis': {'host': 'localhost', 'port': 6379, 'password': None}
<<<<<<< HEAD
}
=======
}

from rabix.common.protocol import MAPPINGS
from rabix.common.loadsave import from_url, to_json

try:
    from rabix.models import Pipeline, AppSchema, AppJsonSchema
    from rabix.runtime.builtins.dockr import DockerApp, DockerWrapperApp
    from rabix.runtime.builtins.mocks import MockApp

    MAPPINGS.update({
        'app/mock/python': MockApp,
        'app/pipeline': Pipeline,
        'app/tool/docker': DockerApp,
        'app/tool/docker-wrapper': DockerWrapperApp,
        'schema/app/sbgsdk': AppSchema,
        'schema/app': AppJsonSchema,
    })
except ImportError:
    pass
>>>>>>> 4aa388c7
<|MERGE_RESOLUTION|>--- conflicted
+++ resolved
@@ -25,27 +25,4 @@
     'docker': {},
     'nodes': [{'node_id': 'some-id', 'ram_mb': 2 * 1024, 'cpu': 1}],
     'redis': {'host': 'localhost', 'port': 6379, 'password': None}
-<<<<<<< HEAD
-}
-=======
-}
-
-from rabix.common.protocol import MAPPINGS
-from rabix.common.loadsave import from_url, to_json
-
-try:
-    from rabix.models import Pipeline, AppSchema, AppJsonSchema
-    from rabix.runtime.builtins.dockr import DockerApp, DockerWrapperApp
-    from rabix.runtime.builtins.mocks import MockApp
-
-    MAPPINGS.update({
-        'app/mock/python': MockApp,
-        'app/pipeline': Pipeline,
-        'app/tool/docker': DockerApp,
-        'app/tool/docker-wrapper': DockerWrapperApp,
-        'schema/app/sbgsdk': AppSchema,
-        'schema/app': AppJsonSchema,
-    })
-except ImportError:
-    pass
->>>>>>> 4aa388c7
+}