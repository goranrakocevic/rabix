--- conflicted
+++ resolved
@@ -5,17 +5,10 @@
 import six
 import collections
 from rabix import __version__ as version
-<<<<<<< HEAD
 from rabix.executors.runner import get_runner
-from rabix.cliche.adapter import Adapter, from_url
-=======
-from rabix.executors.runner import DockerRunner, NativeRunner
-from rabix.cliche.ref_resolver import from_url
 from rabix.cliche.adapter import CLIJob
->>>>>>> d3426462
 from rabix.common.util import set_log_level
-from rabix.workflows.resources import ResourceManager
-
+from rabix.common.ref_resolver import from_url
 
 TEMPLATE_RESOURCES = {
     "cpu": 4,
