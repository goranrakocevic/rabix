![Build Status](https://travis-ci.org/rabix/rabix.svg?branch=devel)

## Reproducible Analyses for Bioinformatics 

<<<<<<< HEAD
The goal of this project is to provide an easy way to package, distribute and
run tools and pipelines using [docker](http://docker.com) images.
=======
The goal of the rabix toolkit is easily capture and disseminate computational analyses. Our approach is to use [docker](http://docker.com) images to package the tools and describe tools, pipelines and analyses using easily shareable JSON files.
>>>>>>> 94d96207


Eventually, we plan to have the following:

* Schema and protocol specification.
* Tools to run apps and pipelines.
* An SDK to easily package tools and pipelines into reusable components.

<<<<<<< HEAD
Note that this project is still under development. You can run pipelines, but
can't (easily) make them yet.
=======
Note that this project is still in early development. You can run some pipelines, but can't (easily) make them yet and the document schemas keep changing as we explore different options.
>>>>>>> 94d96207

### Install

First, [install docker](https://docs.docker.com/installation/#installation) on
a linux machine.
 
Second, install rabix via pip:

```
$ pip install git+https://github.com/rabix/rabix
```

<<<<<<< HEAD
Check if everything works by installing an example tool:

```
$ rabix --install --tool https://s3.amazonaws.com/rabix/rabix-test/bwa-mem.json#tool
```

The "install" command simply pre-fetches referenced docker image.
If you don't want to download hundreds of megabytes, you can just attempt to
run the tool, which should fetch only the JSON files and present you with
input options:
 
```
$ rabix --tool https://s3.amazonaws.com/rabix/rabix-test/bwa-mem.json#tool 
```

Optionally, run the tool with some example data. It won't take long:
=======
Use the run command to fetch an example pipeline and see input options:

```
$ rabix run https://s3.amazonaws.com/boysha/pipeline_test_bwa_freebayes.json 
```


Optionally "install" the pipeline (pre-fetch the docker images):

```
$ rabix install https://s3.amazonaws.com/boysha/pipeline_test_bwa_freebayes.json
```

Run the pipeline with some example data. It won't take long:
>>>>>>> 94d96207

```
$ rabix --tool https://s3.amazonaws.com/rabix/rabix-test/bwa-mem.json#tool \
  --reference path/to/reference \
  --reads path/to/read1 \
  --reads path/to/read2
```

You can also provide job JSON file with specified paths to files in it.
For this example you need to be in rabix directory.

```
$ rabix --job https://s3.amazonaws.com/rabix/rabix-test/bwa-mem.json#job \ 
```<|MERGE_RESOLUTION|>--- conflicted
+++ resolved
@@ -2,13 +2,8 @@
 
 ## Reproducible Analyses for Bioinformatics 
 
-<<<<<<< HEAD
 The goal of this project is to provide an easy way to package, distribute and
 run tools and pipelines using [docker](http://docker.com) images.
-=======
-The goal of the rabix toolkit is easily capture and disseminate computational analyses. Our approach is to use [docker](http://docker.com) images to package the tools and describe tools, pipelines and analyses using easily shareable JSON files.
->>>>>>> 94d96207
-
 
 Eventually, we plan to have the following:
 
@@ -16,12 +11,8 @@
 * Tools to run apps and pipelines.
 * An SDK to easily package tools and pipelines into reusable components.
 
-<<<<<<< HEAD
 Note that this project is still under development. You can run pipelines, but
 can't (easily) make them yet.
-=======
-Note that this project is still in early development. You can run some pipelines, but can't (easily) make them yet and the document schemas keep changing as we explore different options.
->>>>>>> 94d96207
 
 ### Install
 
@@ -34,7 +25,6 @@
 $ pip install git+https://github.com/rabix/rabix
 ```
 
-<<<<<<< HEAD
 Check if everything works by installing an example tool:
 
 ```
@@ -51,22 +41,6 @@
 ```
 
 Optionally, run the tool with some example data. It won't take long:
-=======
-Use the run command to fetch an example pipeline and see input options:
-
-```
-$ rabix run https://s3.amazonaws.com/boysha/pipeline_test_bwa_freebayes.json 
-```
-
-
-Optionally "install" the pipeline (pre-fetch the docker images):
-
-```
-$ rabix install https://s3.amazonaws.com/boysha/pipeline_test_bwa_freebayes.json
-```
-
-Run the pipeline with some example data. It won't take long:
->>>>>>> 94d96207
 
 ```
 $ rabix --tool https://s3.amazonaws.com/rabix/rabix-test/bwa-mem.json#tool \
